--- conflicted
+++ resolved
@@ -75,34 +75,15 @@
 /**
  * 签名
  */
-<<<<<<< HEAD
-function doSignature(msg, privateKey, { pointPool, der, hash, publicKey, userId } = {}) {
-    let hashHex = typeof msg === 'string' ? _.parseUtf8StringToHex(msg) : _.parseArrayBufferToHex(msg);
-
-    if (hash) {
-        // sm3杂凑
-        publicKey = publicKey || getPublicKeyFromPrivateKey(privateKey);
-        hashHex = doSm3Hash(hashHex, publicKey, userId);
-    }
-
-    let dA = new BigInteger(privateKey, 16);
-    let e = new BigInteger(hashHex, 16);
-
-    // k
-    let k = null;
-    let r = null;
-    let s = null;
-
-=======
 function doSignature(msg, privateKey, {
-  pointPool, der, hash, publicKey
+  pointPool, der, hash, publicKey, userId
 } = {}) {
   let hashHex = typeof msg === 'string' ? _.parseUtf8StringToHex(msg) : _.parseArrayBufferToHex(msg)
 
   if (hash) {
     // sm3杂凑
     publicKey = publicKey || getPublicKeyFromPrivateKey(privateKey)
-    hashHex = doSm3Hash(hashHex, publicKey)
+    hashHex = doSm3Hash(hashHex, publicKey, userId)
   }
 
   const dA = new BigInteger(privateKey, 16)
@@ -114,7 +95,6 @@
   let s = null
 
   do {
->>>>>>> 5c23e419
     do {
       let point
       if (pointPool && pointPool.length) {
@@ -143,23 +123,13 @@
 /**
  * 验签
  */
-<<<<<<< HEAD
-function doVerifySignature(msg, signHex, publicKey, { der, hash, userId } = {}) {
-    let hashHex = typeof msg === 'string' ? _.parseUtf8StringToHex(msg) : _.parseArrayBufferToHex(msg);
-
-    if (hash) {
-        // sm3杂凑
-        hashHex = doSm3Hash(hashHex, publicKey, userId);
-    }
-=======
-function doVerifySignature(msg, signHex, publicKey, {der, hash} = {}) {
+function doVerifySignature(msg, signHex, publicKey, {der, hash, userId} = {}) {
   let hashHex = typeof msg === 'string' ? _.parseUtf8StringToHex(msg) : _.parseArrayBufferToHex(msg)
 
   if (hash) {
     // sm3杂凑
-    hashHex = doSm3Hash(hashHex, publicKey)
-  }
->>>>>>> 5c23e419
+    hashHex = doSm3Hash(hashHex, publicKey, userId)
+  }
 
   let r; let
     s
@@ -193,27 +163,10 @@
  * sm3杂凑算法
  * 计算M值: Hash(za || msg)
  */
-<<<<<<< HEAD
-function doSm3Hash(hashHex, publicKey, userId) {
-    let smDigest = new SM3Digest();
-
-    let z = new SM3Digest().getZ(G, publicKey.substr(2, 128), userId);
-    let zValue = _.hexToArray(_.arrayToHex(z).toString());
-
-    let p = hashHex;
-    let pValue = _.hexToArray(p);
-
-    let hashData = new Array(smDigest.getDigestSize());
-    smDigest.blockUpdate(zValue, 0, zValue.length);
-    smDigest.blockUpdate(pValue, 0, pValue.length);
-    smDigest.doFinal(hashData, 0);
-
-    return _.arrayToHex(hashData).toString();
-=======
-function doSm3Hash(hashHex, publicKey) {
+function doSm3Hash(hashHex, publicKey, userId = '1234567812345678') {
   const smDigest = new SM3Digest()
 
-  const z = new SM3Digest().getZ(G, publicKey.substr(2, 128))
+  const z = new SM3Digest().getZ(G, publicKey.substr(2, 128), userId)
   const zValue = _.hexToArray(_.arrayToHex(z).toString())
 
   const p = hashHex
@@ -225,7 +178,6 @@
   smDigest.doFinal(hashData, 0)
 
   return _.arrayToHex(hashData).toString()
->>>>>>> 5c23e419
 }
 
 /**
@@ -252,21 +204,10 @@
 }
 
 module.exports = {
-<<<<<<< HEAD
-    generateKeyPairHex: _.generateKeyPairHex,
-    doEncrypt,
-    doDecrypt,
-    doSignature,
-    doVerifySignature,
-    getPoint,
-    getPublicKeyFromPrivateKey,
-};
-=======
   generateKeyPairHex: _.generateKeyPairHex,
   doEncrypt,
   doDecrypt,
   doSignature,
   doVerifySignature,
   getPoint,
-}
->>>>>>> 5c23e419
+}