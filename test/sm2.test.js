--- conflicted
+++ resolved
@@ -14,12 +14,12 @@
 
     publicKey = keypair.publicKey
     privateKey = keypair.privateKey
-});
+})
 
 test('sm2: generate keypair', () => {
     expect(publicKey.length).toBe(130)
     expect(privateKey.length).toBe(64)
-});
+})
 
 test('sm2: encrypt and decrypt data', () => {
     let encryptData = sm2.doEncrypt(msgString, publicKey, cipherMode)
@@ -36,17 +36,10 @@
 
 test('sm2: sign data and verify sign', () => {
     // 纯签名 + 生成椭圆曲线点
-<<<<<<< HEAD
-    let sigValueHex = sm2.doSignature(msgString, privateKey);
-    let verifyResult = sm2.doVerifySignature(msgString, sigValueHex, publicKey);
-    expect(verifyResult).toBe(true);
-
-=======
     let sigValueHex = sm2.doSignature(msgString, privateKey)
     let verifyResult = sm2.doVerifySignature(msgString, sigValueHex, publicKey)
     expect(verifyResult).toBe(true)
     
->>>>>>> 5c23e419
     // 纯签名
     let sigValueHex2 = sm2.doSignature(msgString, privateKey, {
         pointPool: [sm2.getPoint(), sm2.getPoint(), sm2.getPoint(), sm2.getPoint()],
@@ -90,31 +83,23 @@
     let verifyResult5 = sm2.doVerifySignature(msgString, sigValueHex5, publicKey, {
         hash: true,
         publicKey,
-<<<<<<< HEAD
-    });
-    expect(verifyResult5).toBe(true);
+    })
+    expect(verifyResult5).toBe(true)
 
     // 纯签名 + 生成椭圆曲线点 + sm3杂凑 + 不做公钥推 + 添加userId
     let sigValueHex6 = sm2.doSignature(msgString, privateKey, {
         hash: true,
         publicKey,
         userId: 'testUserId',
-    });
+    })
     let verifyResult6 = sm2.doVerifySignature(msgString, sigValueHex6, publicKey, {
         hash: true,
         userId: 'testUserId',
-    });
-    expect(verifyResult6).toBe(true);
+    })
+    expect(verifyResult6).toBe(true)
     let verifyResult6False = sm2.doVerifySignature(msgString, sigValueHex6, publicKey, {
         hash: true,
         userId: 'wrongTestUserId',
-    });
-    expect(verifyResult6False).toBe(false);
-
-
-});
-=======
     })
-    expect(verifyResult5).toBe(true)
-})
->>>>>>> 5c23e419
+    expect(verifyResult6False).toBe(false)
+})